// Radar.cpp: Definiert den Einstiegspunkt für die Anwendung.
//

#include "Radar.h"

<<<<<<< HEAD
using namespace std;


#include <stdio.h>
#include <string.h>
#include <fcntl.h> // File control definitions
#include <termios.h> // POSIX terminal control definitions
#include <unistd.h> // UNIX standard function definitions
#include <errno.h> // Error number definitions
#include <iostream>
#include <fstream>
#include <vector>
#include <string>
#include <algorithm>
#include <stdint.h>


#include "modules/radar_sensor/IWR6843.h"

// Constants
const int numBytes = 100 * 40;
std::vector<uint8_t> values;

// Functions for serial configuration and handling
int openSerialPort(const char* portName, int baudRate);
void configurePort(int fd, int baudRate);
void readConfigFileAndSend(int configPortFd, const std::string& filePath);
std::vector<size_t> findPatternIndexes(const std::vector<uint8_t>& values, const std::vector<uint8_t>& pattern);
std::vector<std::vector<uint8_t>> splitByPatternIndexes(const std::vector<uint8_t>& values, const std::vector<size_t>& indexes);
void readData(int dataPortFd);
=======
IWR6843 sensor;

const int NUM_THREADS = 3;
pthread_t threads[NUM_THREADS];

const int NUM_FRAMES = 200;
vector<SensorData> totalFrames;
>>>>>>> 148a327f

int main() {
    
    cout << "Input filename prefix: " << endl;
    string prefix;
    cin >> prefix;

    //Initializing the sensor
    sensor = IWR6843();
    sensor.init("/dev/ttyUSB0", "/dev/ttyUSB1", "../configs/profile_azim60_elev30_optimized.cfg");
    //sensor.init("/dev/ttyUSB0", "/dev/ttyUSB1", "../configs/profile_2024_11_28T11_50_49_422_azim60_elev30.cfg");
    
    //Creating an array holding the function pointers for the threads
    void* (*thread_functions[NUM_THREADS])(void*) =
    {
        sensor_thread,
        controller_thread,
        actuator_thread
    };
    
    //Creating the threads
    for (int i = 0; i < NUM_THREADS; i++)
    {
        if (pthread_create(&threads[i], nullptr, thread_functions[i], nullptr) != 0)
        {
            cout << "Error creating thread with ID " << i + 1 << endl;
            return -1;
        }
    }

    //Joining the threads
    for (int i = 0; i < NUM_THREADS; i++)
    {
        if (pthread_join(threads[i], nullptr) != 0)
        {
            cout << "Error joining thread with ID " << i + 1 << endl;
            return -1;
        }
    }

    //Returning a 1 after joining all threads (may not be reached but for the sake of completeness)
    cout << "Successfully joined all threads" << endl;

    chrono::time_point<std::chrono::system_clock> timestamp = chrono::system_clock::now();

    string filename = prefix + "_log_" + formatTimestamp(timestamp) + ".csv";

    //Storing the data
    writeToCSV(filename, totalFrames);

    cout << "Log " << filename << " successfully stored" << endl;

    return 1;
}

/// <summary>
/// Function of the sensor thread
/// </summary>
/// <param name="arg"></param>
/// <returns></returns>
void* sensor_thread(void* arg)
{
    //Obtaining the thread's ID
    int thread_id = pthread_self();

    while (true)
    {
        //Polling the sensor and getting the amount of recently received frames
        int numOfNewFrames = sensor.poll();

        //Continuing if no new frames are available
        if (numOfNewFrames < 1)
        {
            continue;
        }

        //Processing if any new frames were received
        //Getting and deleting the new frames from the buffer of decoded frames
        vector<SensorData> newFrames;
        sensor.copyDecodedFramesFromTop(newFrames, numOfNewFrames, true, 100);

        //Inserting it into the vector for logging and exiting if limit was reached
        totalFrames.insert(totalFrames.end(), newFrames.begin(), newFrames.end());
        if (totalFrames.size() >= NUM_FRAMES)
        {
            break;
        }
    }

    //Exiting the thread
    pthread_exit(nullptr);
}

/// <summary>
/// Function of the controller thread
/// </summary>
/// <param name="arg"></param>
/// <returns></returns>
void* controller_thread(void* arg)
{
    //Obtaining the thread's ID
    int thread_id = pthread_self();

    //Simulating work
    cout << "Hello from thread " << thread_id << endl;
    sleep(10);
    
    //Exiting the thread
    pthread_exit(nullptr);
}

/// <summary>
/// Function of the actuator thread
/// </summary>
/// <param name="arg"></param>
/// <returns></returns>
void* actuator_thread(void* arg)
{
    //Obtaining the thread's ID
    int thread_id = pthread_self();
    
    //Simulating work
    cout << "Hello from thread " << thread_id << endl;
    sleep(10);

    
    //Exiting the thread
    pthread_exit(nullptr);
}


std::string formatTimestamp(const std::chrono::time_point<std::chrono::system_clock>& timePoint) {
    auto duration = timePoint.time_since_epoch();
    auto seconds = std::chrono::duration_cast<std::chrono::seconds>(duration);
    auto nanoseconds = std::chrono::duration_cast<std::chrono::nanoseconds>(duration) -
        std::chrono::duration_cast<std::chrono::nanoseconds>(seconds);

    std::time_t time = std::chrono::system_clock::to_time_t(timePoint);
    std::ostringstream oss;
    oss << std::put_time(std::localtime(&time), "%Y-%m-%d");
    oss << "." << std::setw(9) << std::setfill('0') << nanoseconds.count();
    return oss.str();
}

// Convert vector<uint8_t> to a comma-separated string
std::string formatRawData(const std::vector<uint8_t>& data) {
    std::ostringstream oss;
    for (size_t i = 0; i < data.size(); ++i) {
        oss << static_cast<int>(data[i]);
        if (i < data.size() - 1) {
            oss << ",";
        }
    }
    return oss.str();
}



void writeToCSV(const std::string& filename, const std::vector<SensorData>& objects) {
    std::ofstream file(filename);
    if (!file.is_open()) {
        std::cerr << "Failed to open file for writing: " << filename << std::endl;
        return;
    }

    // Write header
    file << "Timestamp,RawData\n";

    // Write each object
    for (const auto& obj : objects) {
        file << formatTimestamp(obj.timestamp) << ",";
        file << "\"" << formatRawData(obj.storedRawData) << "\"\n";  // Enclose RawData in quotes
    }

    file.close();
    std::cout << "Data written to " << filename << std::endl;
}<|MERGE_RESOLUTION|>--- conflicted
+++ resolved
@@ -3,38 +3,6 @@
 
 #include "Radar.h"
 
-<<<<<<< HEAD
-using namespace std;
-
-
-#include <stdio.h>
-#include <string.h>
-#include <fcntl.h> // File control definitions
-#include <termios.h> // POSIX terminal control definitions
-#include <unistd.h> // UNIX standard function definitions
-#include <errno.h> // Error number definitions
-#include <iostream>
-#include <fstream>
-#include <vector>
-#include <string>
-#include <algorithm>
-#include <stdint.h>
-
-
-#include "modules/radar_sensor/IWR6843.h"
-
-// Constants
-const int numBytes = 100 * 40;
-std::vector<uint8_t> values;
-
-// Functions for serial configuration and handling
-int openSerialPort(const char* portName, int baudRate);
-void configurePort(int fd, int baudRate);
-void readConfigFileAndSend(int configPortFd, const std::string& filePath);
-std::vector<size_t> findPatternIndexes(const std::vector<uint8_t>& values, const std::vector<uint8_t>& pattern);
-std::vector<std::vector<uint8_t>> splitByPatternIndexes(const std::vector<uint8_t>& values, const std::vector<size_t>& indexes);
-void readData(int dataPortFd);
-=======
 IWR6843 sensor;
 
 const int NUM_THREADS = 3;
@@ -42,7 +10,6 @@
 
 const int NUM_FRAMES = 200;
 vector<SensorData> totalFrames;
->>>>>>> 148a327f
 
 int main() {
     
